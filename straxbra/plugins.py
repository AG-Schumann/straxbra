import os
import shutil

import numpy as np
from numpy import exp
import math
from scipy.optimize import minimize

import numba

from . import utils
import strax
export, __all__ = strax.exporter()

# V/adc * (sec/sample) * (1/resistance) * (1/electron charge) * (amplification)
adc_to_e = (2.25/2**14) * (1e-8) * (1/50) * (1/1.602e-19) * (10)


@export
@strax.takes_config(
    strax.Option('input_dir', type=str, track=False,
                 default_by_run=utils.GetRawPath,
                 help='The directory with the data'),
    strax.Option('experiment', type=str, track=False, default='xebra',
                 help='Which experiment\'s data to load'),
    strax.Option('readout_threads', type=int, track=False,
                 default_by_run=utils.GetReadoutThreads,
                 help='How many readout threads were used'),
    strax.Option('safe_break', default=1000, track=False,
                 help='Time in ns between pulse starts indicating a safe break'),
    strax.Option('do_breaks', default=True, track=False,
                 help='Do the pulse breaking'),
    strax.Option('erase_reader', default=False, track=False,
                 help='Delete reader data after processing'),
    strax.Option('run_start', type=int, track=False,
                 default_by_run=utils.GetRunStart,
                 help='Start time of the run in ns'),
)
class DAQReader(strax.ParallelSourcePlugin):
    """
    Reads records in from disk. A nearly identical copy of straxen.DAQReader
    """
    provides = 'raw_records'
    depends_on = tuple()
    dtype = strax.record_dtype()
    rechunk_on_save = False

    def setup(self):
        utils.experiment = self.config['experiment']

    def chunk_folder(self, chunk_i):
        return os.path.join(self.config['input_dir'], f'{chunk_i:06d}')

    def chunk_paths(self, chunk_i):
        p = self.chunk_folder(chunk_i)
        result = []
        for q in [p + '_pre', p, p + '_post']:
            if os.path.exists(q):
                n_files = len(os.listdir(q))
                if n_files >= self.config['readout_threads']:
                    result.append(q)
                else:
                    print(f'Found incomplete folder {q}: found {n_files} files '
                          f'but expected {self.config["readout_threads"]}. Waiting '
                          f'for more...')
                    result.append(False)
            else:
                result.append(False)
        return tuple(result)

    def source_finished(self):
        end_dir = os.path.join(self.config['input_dir'], 'THE_END')
        if not os.path.exists(end_dir):
            return False
        return len(os.listdir(end_dir)) >= self.config['readout_threads']

    def is_ready(self, chunk_i):
        ended = self.source_finished()
        pre, current, post = self.chunk_paths(chunk_i)
        next_ahead = os.path.exists(self.chunk_folder(chunk_i + 1))
        if (current and (
                (pre and post
                    or chunk_i == 0 and post
                    or ended and (pre and not next_ahead)))):
            return True
        return False

    def load_chunk(self, folder, kind='central'):
        records = np.concatenate([strax.load_file(os.path.join(folder,f),
                                                  compressor='blosc',
                                                  dtype=strax.record_dtype())
                                  for f in os.listdir(folder)])
        records = strax.sort_by_time(records)
        if kind == 'central':
            result = records
        else:
            if self.config['do_breaks']:
                result = strax.from_break(
                    records,
                    safe_break = self.config['safe_break'],
                    left = kind == 'post',
                    tolerant=True)
            else:
                result = records
        if self.config['erase_reader']:
            shutil.rmtree(folder)
            #utils.RemoveRaw(self.config['input_dir'])
        result['time'] += self.config['run_start']
        return result

    def compute(self, chunk_i):
        pre, current, post = self.chunk_paths(chunk_i)
        records = np.concatenate(
                ([self.load_chunk(pre, kind='pre')] if pre else [])
                + [self.load_chunk(current)]
                + ([self.load_chunk(post, kind='post')] if post else [])
        )
        strax.baseline(records)
        strax.integrate(records)

        if len(records):
            timespan_sec = (records[-1]['time'] - records[0]['time']) / 1e9
            print(f'{chunk_i}: read {records.nbytes/1e6:.2f} MB '
                  f'({len(records)} records, '
                  f'{timespan_sec:.1f} live seconds)')
        else:
            print(f'{chunk_i}: chunk empty!')

        return records


@export
@strax.takes_config(
        strax.Option('to_pe', track=False,
                     default_by_run=utils.GetGains,
                     help='PMT gains'),
        strax.Option('min_gain', track=False, type=float,
                     default=1e5, help='Minimum PMT gain'),
)
class Records(strax.Plugin):
    """
    Shamelessly stolen from straxen
    """
    __version__ = '0.0.2'

    depends_on = ('raw_records',)
    data_kind = 'records'
    compressor = 'zstd'
    parallel = True
    rechunk_on_save = False
    dtype = strax.record_dtype()

    def compute(self, raw_records):
        # Remove records from channels for which the gain is unknown
        # or low
        channels_to_cut = np.argwhere(self.config['to_pe'] > (adc_to_e/self.config['min_gain']))
        r = raw_records
        for ch in channels_to_cut.reshape(-1):
            r = r[r['channel'] != ch]

        strax.zero_out_of_bounds(r)
        hits = strax.find_hits(r)
        strax.cut_outside_hits(r, hits)
        return r


@export
@strax.takes_config(
        strax.Option('hit_threshold', type=int, track=True, default=30,
                     help="Hitfinder threshold"),
        strax.Option('peak_gap_threshold', type=int, track=True, default=300,
                     help='Number of ns without hits to start a new peak'),
        strax.Option('peak_left_extension', type=int, track=True, default=20,
                     help='Extend peaks by this many ns to the left'),
        strax.Option('peak_right_extension', type=int, track=True, default=150,
                     help='Extend peaks by this many ns to the right'),
        strax.Option('peak_min_chan', type=int, track=False, default=1,
                     help='Mininmum number of channels to form a peak'),
        strax.Option('peak_min_area', track=False, default=2,
                     help='Minimum area to form a peak'),
        strax.Option('peak_max_duration', type=int, track=False, default=int(20e3),
                     help='Peaks are forcibly ended after this many ns'),
        strax.Option('split_min_height', track=False, default=25,
                     help='Minimum prominence height to split peaks'),
        strax.Option('split_min_ratio', track=False, default=4,
                     help='Minimum prominence ratio to split peaks'),
        strax.Option('to_pe', track=False,
                     default_by_run=utils.GetGains,
                     help='PMT gains'),
        strax.Option('n_channels', track=False, default_by_run=utils.GetNChan,
                     type=int, help='How many channels'),
)
class Peaks(strax.Plugin):
    """
    Stolen from straxen, extended marginally
    """
    depends_on = ('records',)
    data_kind = 'peaks'
    parallel = True
    rechunk_on_save = True

    def infer_dtype(self):
        return strax.peak_dtype(n_channels=self.config['n_channels'])

    def compute(self, records):
        r = records
        hits = strax.find_hits(r, threshold=self.config['hit_threshold'])
        hits = strax.sort_by_time(hits)

        peaks = strax.find_peaks(hits, self.config['to_pe'],
                                 result_dtype=self.dtype,
                                 gap_threshold=self.config['peak_gap_threshold'],
                                 left_extension=self.config['peak_left_extension'],
                                 right_extension=self.config['peak_right_extension'],
                                 min_channels=self.config['peak_min_chan'],
                                 min_area=self.config['peak_min_area'],
                                 max_duration=self.config['peak_max_duration'])
        strax.sum_waveform(peaks, r, self.config['to_pe'])

        peaks = strax.split_peaks(peaks, r, self.config['to_pe'],
                                  min_height=self.config['split_min_height'],
                                  min_ratio=self.config['split_min_ratio'])

        strax.compute_widths(peaks)

        return peaks


@export
@strax.takes_config(
        strax.Option('top_pmts', track=False, default=list(range(1,7+1)),
                     type=list, help="Which PMTs are in the top array"),
        strax.Option('to_pe', track=False,
                     default_by_run=utils.GetGains,
                     help='PMT gains'),
)
class PeakBasics(strax.Plugin):
    """
    Stolen from straxen, extended with risetime. Also replaces
    aft for nonphysical peaks with nan.
    """
    __version__ = "0.0.1"
    parallel = True
    depends_on = ('peaks',)
    dtype = [
        (('Start time of the peak (ns since unix epoch)',
          'time'), np.int64),
        (('End time of the peak (ns since unix epoch)',
          'endtime'), np.int64),
        (('Peak integral in PE',
            'area'), np.float32),
        (('Number of PMTs contributing to the peak',
            'n_channels'), np.int16),
        (('PMT number which contributes the most PE',
            'max_pmt'), np.int16),
        (('Area of signal in the largest-contributing PMT (PE)',
            'max_pmt_area'), np.int32),
        (('Width (in ns) of the central 50% area of the peak',
            'range_50p_area'), np.float32),
        (('Risetime (in ns) of the peak',
            'risetime'), np.float32),
        (('Fraction of area seen by the top array',
            'area_fraction_top'), np.float32),
        (('Length of the peak waveform in samples',
          'length'), np.int32),
        (('Time resolution of the peak waveform in ns',
          'dt'), np.int16),
    ]

    def compute(self, peaks):
        p = peaks
        r = np.zeros(len(p), self.dtype)
        for q in 'time length dt area'.split():
            r[q] = p[q]
        r['endtime'] = p['time'] + p['dt'] * p['length']
        r['n_channels'] = (p['area_per_channel'] > 0).sum(axis=1)
        r['range_50p_area'] = p['width'][:, 5]
        r['risetime'] = -p['area_decile_from_midpoint'][:,1]
        r['max_pmt'] = np.argmax(p['area_per_channel'], axis=1)
        r['max_pmt_area'] = np.max(p['area_per_channel'], axis=1)

        area_top = (p['area_per_channel'][:, self.config['top_pmts']]
                    * self.config['to_pe'][self.config['top_pmts']].reshape(1, -1)).sum(axis=1)
        m = p['area'] > 0
        r['area_fraction_top'] = np.nan * np.ones_like(m)
        r['area_fraction_top'][m] = area_top[m]/p['area'][m]
        return r


@export
@strax.takes_config(
    strax.Option('to_pe', track=False, help='PMT gains',
                     default_by_run=utils.GetGains),
    strax.Option('top_pmts', track=False, default=list(range(1,7+1)),
                 type=list, help="Which PMTs are in the top array"),
    strax.Option('min_reconstruction_area',
                 help='Skip reconstruction if area_top (PE) is less than this',
                 default=100)
)
class PeakPositions(strax.Plugin):
    '''
    Position Reconstruction for XeBRA
    
    Version 0.0.1: weighted sum
    Version 0.0.2: LRF
    
    Status: July 2019, Version 0.0.2
    
    Position reconstruction for XeBRA following the position reconstruction algorithm of Mercury 
    (employed in the LUX experiment, originally developed for the ZEPLIN-III dark matter experiment) 
    with light response functions (see https://arxiv.org/abs/1710.02752v2 and 
    https://arxiv.org/abs/1112.1481 ).
    '''
    __version__ = "0.0.2"
    dtype = [('x', np.float32,
              'Reconstructed S2 X position (mm), uncorrected'),
             ('y', np.float32,
              'Reconstructed S2 Y position (mm), uncorrected')]
    depends_on = ('peaks',)

    parallel = False

    def setup(self):
        # PMT mask
        self.pmt_mask = np.zeros_like(self.config['to_pe'], dtype=np.bool)
        self.pmt_mask[self.config['top_pmts']] = self.config['to_pe'][self.config['top_pmts']] > 0
        # PMT positions in mm in cartesian coordinates
        pmt_x = np.array([-14.,-28.,-14.,14.,28.,14.,0.]) # x-positions PMTs
        pmt_x = pmt_x[self.pmt_mask]
        pmt_y = np.array([-28.,0.,28.,28.,0.,-28.,0.])    # y-positions PMTs
        pmt_y = pmt_y[self.pmt_mask]
        self.pmt_positions = np.column_stack((pmt_x, pmt_y))
        # Fit parameters LRFs
        # MC driven (R_PTFE = 95 %, T_meshes = 89.770509 %, lambda_LXe = 100 cm); 
        # To be iteratively determined from data later
        self.fitparameters = np.array([np.array([ 0.58534179, 29.89341846, -0.3275816, 4.14715081, 2.61234684]), 
                                  np.array([ 0.63546614, 28.49525342, -0.19651583, 3.76011493, 2.68672152]), 
                                  np.array([ 0.58840586, 30.39015033, -0.38248759, 4.27642323, 2.56774842]), 
                                  np.array([ 0.59111988, 31.38350968, -0.5760228, 4.64122418, 2.51311592]), 
                                  np.array([ 0.63771524, 28.90663204, -0.26194541, 3.90052756, 2.66510948]), 
                                  np.array([ 0.59030322, 30.55082687, -0.46183924, 4.39769959, 2.55446814]), 
                                  np.array([ 0.53114467, 39.20861977, -17.93187819, 20.60397171, 2.27692367])])
        self.fitparameters = self.fitparameters[self.pmt_mask]
        
    def compute(self, peaks):
        # Keep large peaks only
<<<<<<< HEAD
        peak_mask = peaks['area'] > self.config['min_reconstruction_area']
        p = peaks['area_per_channel'][peak_mask, :]
        p = p[:, self.pmt_mask]
        r = np.full_like(p, np.nan, dtype=self.dtype)

        if len(p) >= 0:
            for i in range(0, len(p)):
                r[i] = self.reconstructed_position(p[i])
=======
        area_top = peaks['area_per_channel'][:, self.pmt_mask].sum(axis=1)
        peak_mask = area_top > self.config['min_reconstruction_area']
        area_top_per_channel = peaks['area_per_channel'][peak_mask, :]
        area_top_per_channel = area_top_per_channel[:, self.pmt_mask]
        results = np.full_like(peaks, np.nan, dtype=self.dtype)

        if len(area_top_per_channel) >= 0:
            results[peak_mask] = self.weighted_sum(
                    area_top_per_channel, self.pmt_positions, results[peak_mask])
>>>>>>> f702e654
        else:
            #return dict(x=np.zeros(0, dtype=np.float32),
            #            y=np.zeros(0, dtype=np.float32))
            return np.zeros(0, dtype=self.dtype)
        #if not r.flags['C_CONTIGUOUS']:
        #    r = r.copy(order='C')
        return results

    # Function to return non-negative value corresponding to (radial position - radius TPC) if inside TPC,
    # used for constraints
    @staticmethod
    def insidevolume(inputs):
        p_TPC_radius = 35
        return (p_TPC_radius - np.sqrt(inputs[0]**2 + inputs[1]**2))
    
    # Radial LRF model
    # from: Position Reconstruction in a Dual Phase Xenon Scintillation Detector (https://arxiv.org/abs/1112.1481)
    @staticmethod
    def eta(r, A, r0, a, b, alpha):
        return A * exp( - a * (r/r0) / (1 + (r/r0) ** (1 - alpha)) - b / (1 + (r/r0) ** (- alpha)))   

    ## Position dependent LRF values individual PMTs from model
    def LRF_PMTs(self, x, y):
        LRF_PMTs_array = np.array([(self.eta(np.sqrt((x - self.pmt_positions[j, 0])**2 + (y - self.pmt_positions[j, 1])**2), *self.fitparameters[j])) for j in range(0,(self.pmt_positions).shape[0])])
        return LRF_PMTs_array / (np.sum(LRF_PMTs_array))
    
    ## Reconstruct position inside S2 region
    def reconstructed_position(self, input_array):
        HFs_input = input_array / np.sum(input_array)
        reconstruct = lambda x: np.sum(((self.LRF_PMTs(x[0], x[1]) - HFs_input)**2) / (self.LRF_PMTs(x[0], x[1])))
        x0 = [0.001,0.001]
        meth = 'SLSQP'
        cons = ({'type': 'ineq', "fun": self.insidevolume})
        res = minimize(reconstruct, x0, method=meth, constraints=cons)
        return res.x


@export
@strax.takes_config(
    strax.Option('s1_max_width', default=150,
                 help="Maximum (IQR) width of S1s"),
    strax.Option('s1_min_n_channels', default=1,  # TODO improve
                 help="Minimum number of PMTs that must contribute to a S1"),
    strax.Option('s2_min_area', default=10,
                 help="Minimum area (PE) for S2s"),
    strax.Option('s2_min_width', default=200,
                 help="Minimum width for S2s"))
class PeakClassification(strax.Plugin):
    __version__ = '0.0.1'
    depends_on = ('peak_basics',)
    dtype = [
        ('type', np.int8, 'Classification of the peak.')]
    parallel = True

    def compute(self, peaks):
        p = peaks
        r = np.zeros(len(p), dtype=self.dtype)

        is_s1 = p['n_channels'] >= self.config['s1_min_n_channels']
        is_s1 &= p['range_50p_area'] < self.config['s1_max_width']
        r['type'][is_s1] = 1

        is_s2 = p['area'] > self.config['s2_min_area']
        is_s2 &= p['range_50p_area'] > self.config['s2_min_width']
        r['type'][is_s2] = 2

        return r


@strax.takes_config(
    strax.Option('min_area_fraction', default=0.5,
                 help='The area of competing peaks must be at least '
                      'this fraction of that of the considered peak'),
    strax.Option('nearby_window', default=int(5e3),
                 help='Peaks starting within this time window (on either side)'
                      'in ns count as nearby.'),
)
class NCompeting(strax.OverlapWindowPlugin):
    depends_on = ('peak_basics',)
    dtype = [
        (('Number of nearby larger or slightly smaller peaks',
            'n_competing'), np.int32),]

    def get_window_size(self):
        return 2 * self.config['nearby_window']

    def compute(self, peaks):
        results = n_competing=self.find_n_competing(
            peaks,
            window=self.config['nearby_window'],
            fraction=self.config['min_area_fraction'])
        return dict(n_competing=results)

    @staticmethod
    @numba.jit(nopython=True, nogil=True, cache=True)
    def find_n_competing(peaks, window, fraction):
        n = len(peaks)
        t = peaks['time']
        a = peaks['area']
        results = np.zeros(n, dtype=np.int32)

        left_i = 0
        right_i = 0
        for i, peak in enumerate(peaks):
            while t[left_i] + window < t[i] and left_i < n - 1:
                left_i += 1
            while t[right_i] - window < t[i] and right_i < n - 1:
                right_i += 1
            results[i] = np.sum(a[left_i:right_i + 1] > a[i] * fraction)

        return results - 1


@export
@strax.takes_config(
    strax.Option('trigger_min_area', default=100,
                 help='Peaks must have more area (PE) than this to '
                      'cause events'),
    strax.Option('trigger_max_competing', default=7,
                 help='Peaks must have FEWER nearby larger or slightly smaller'
                      ' peaks to cause events'),
    strax.Option('left_event_extension', default=int(50e3),
                 help='Extend events this many ns to the left from each '
                      'triggering peak'),
    strax.Option('right_event_extension', default=int(50e3),
                 help='Extend events this many ns to the right from each '
                      'triggering peak'),
    strax.Option('max_event_duration', default=int(100e3),
                 help='Events longer than this are forcefully ended, '
                      'triggers in the truncated part are lost!'),
)
class Events(strax.OverlapWindowPlugin):
    depends_on = ['peak_basics', 'n_competing']
    data_kind = 'events'
    dtype = [
        (('Event number in this dataset',
            'event_number'), np.int64),
        (('Event start time in ns since the unix epoch',
            'time'), np.int64),
        (('Event end time in ns since the unix epoch',
            'endtime'), np.int64)]
    events_seen = 0
    rechunk_on_save = False

    def get_window_size(self):
        return (2 * self.config['left_event_extension'] +
                self.config['right_event_extension'])

    def compute(self, peaks):
        le = self.config['left_event_extension']
        re = self.config['right_event_extension']

        triggers = peaks[
            (peaks['area'] > self.config['trigger_min_area'])
            & (peaks['n_competing'] <= self.config['trigger_max_competing'])]

        # Join nearby triggers
        t0, t1 = self.find_peak_groups(
            triggers,
            gap_threshold=le + re + 1,
            left_extension=le,
            right_extension=re,
            max_duration=self.config['max_event_duration'])

        result = np.zeros_like(t0, dtype=self.dtype)
        result['time'] = t0
        result['endtime'] = t1
        result['event_number'] = np.arange(len(result)) + self.events_seen

        self.events_seen += len(result)

        return result
        # TODO: someday investigate if/why loopplugin doesn't give
        # anything if events do not contain peaks..

    @staticmethod
    def find_peak_groups(peaks, gap_threshold,
                         left_extension=0, right_extension=0,
                         max_duration=int(1e9)):
        """Return boundaries of groups of peaks separated by gap_threshold,
        extended left and right.
        :param peaks: Peaks to group
        :param gap_threshold: Minimum gap between peaks
        :param left_extension: Extend groups by this many ns left
        :param right_extension: " " right
        :param max_duration: Maximum group duration. See strax.find_peaks for
        what happens if this is exceeded
        :return: time, endtime arrays of group boundaries
        """
        # Mock up a "hits" array so we can just use the existing peakfinder
        # It doesn't work on raw peaks, since they might have different dts
        # TODO: is there no cleaner way?
        fake_hits = np.zeros(len(peaks), dtype=strax.hit_dtype)
        fake_hits['dt'] = 1
        fake_hits['area'] = 1
        fake_hits['time'] = peaks['time']
        # TODO: could this cause int overrun nonsense anywhere?
        fake_hits['length'] = strax.endtime(peaks) - peaks['time']
        fake_peaks = strax.find_peaks(
            fake_hits, adc_to_pe=np.ones(1),
            gap_threshold=gap_threshold,
            left_extension=left_extension, right_extension=right_extension,
            min_area=0, min_channels=1)
        return fake_peaks['time'], strax.endtime(fake_peaks)


@export
class EventBasics(strax.LoopPlugin):
    __version__ = '0.0.1'
    depends_on = ('events',
                  'peak_basics', 'peak_classification',
                  'peak_positions', 'n_competing')

    def infer_dtype(self):
        dtype = [(('Number of peaks in the event',
                   'n_peaks'), np.int32),
                 (('Drift time between main S1 and S2 in ns',
                   'drift_time'), np.int64)]
        for i in [1, 2]:
            dtype += [((f'Main S{i} peak index',
                        f's{i}_index'), np.int32),
                      ((f'Main S{i} area (PE), uncorrected',
                        f's{i}_area'), np.float32),
                      ((f'Main S{i} area (PE), uncorrected, bottom PMTs only',
                        f's{i}_area_b'), np.float32),
                      ((f'Main S{i} area fraction top',
                        f's{i}_area_fraction_top'), np.float32),
                      ((f'Main S{i} width (ns, 50% area)',
                        f's{i}_range_50p_area'), np.float32),
                      ((f'Main S{i} number of competing peaks',
                        f's{i}_n_competing'), np.int32)]
        dtype += [(f'x_s2', np.float32,
                   f'Main S2 reconstructed X position (cm), uncorrected',),
                  (f'y_s2', np.float32,
                   f'Main S2 reconstructed Y position (cm), uncorrected',)]
        dtype += [(f's2_largest_other', np.float32,
                   f'Area of largest other s2'),
                  (f's1_largest_other', np.float32,
                   f'Area of largest other s1')
                  ]
        return dtype

    def compute_loop(self, event, peaks):
        result = dict(n_peaks=len(peaks))
        if not len(peaks):
            return result

        main_s = dict()
        for s_i in [2, 1]:
            s_mask = peaks['type'] == s_i

            # For determining the main S1, remove all peaks
            # after the main S2 (if there was one)
            # This is why S2 finding happened first
            if s_i == 1 and result[f's2_index'] != -1:
                s_mask &= peaks['time'] < main_s[2]['time']

            ss = peaks[s_mask]
            s_indices = np.arange(len(peaks))[s_mask]

            if not len(ss):
                result[f's{s_i}_index'] = -1
                continue

            main_i = np.argmax(ss['area'])

            if ss['n_competing'][main_i]>0 and len(ss['area'])>1:
                other_i = np.argsort(ss['area'])[-2]
                result[f's{s_i}_largest_other'] = ss['area'][other_i]

            result[f's{s_i}_index'] = s_indices[main_i]
            s = main_s[s_i] = ss[main_i]

            for prop in ['area', 'area_fraction_top',
                         'range_50p_area', 'n_competing']:
                result[f's{s_i}_{prop}'] = s[prop]
            if s_i == 2:
                for q in 'xy':
                    result[f'{q}_s2'] = s[q]

        # Compute a drift time only if we have a valid S1-S2 pairs
        if len(main_s) == 2:
            result['drift_time'] = main_s[2]['time'] - main_s[1]['time']

        return result


@export
@strax.takes_config(
    strax.Option(
        name='electron_drift_velocity',
        help='Vertical electron drift velocity in cm/ns (1e4 mm/us)',
        default=1.3325e-4
    ),
)
class EventPositions(strax.Plugin):
    depends_on = ('event_basics',)
    dtype = [
        ('x', np.float32,
         'Interaction x-position (mm)'),
        ('y', np.float32,
         'Interaction y-position (mm)'),
        ('z', np.float32,
         'Interaction z-position (mm)'),
        ('r', np.float32,
         'Interaction r-position (mm)'),
        ('theta', np.float32,
         'Interaction angular position (radians)')]

    def compute(self, events):
        scale = 1
        z_obs = - self.config['electron_drift_velocity'] * events['drift_time']
        # convert from cm to mm
        z_obs *= 10

        orig_pos = np.vstack([events['x_s2'], events['y_s2'], z_obs]).T
        r_obs = np.linalg.norm(orig_pos[:, :2], axis=1)

        result = dict(x=orig_pos[:, 0] * scale,
                      y=orig_pos[:, 1] * scale,
                      z=z_obs,
                      r=r_obs,
                      theta=np.arctan2(orig_pos[:, 1], orig_pos[:, 0]))

        return result


@strax.takes_config(
    strax.Option(
        'electron_lifetime',
        help="Electron lifetime (ns)",
        default_by_run=utils.GetELifetime)
)
class CorrectedAreas(strax.Plugin):
    depends_on = ['event_basics', 'event_positions']
    dtype = [('cs1', np.float32, 'Corrected S1 area (PE)'),
             ('cs2', np.float32, 'Corrected S2 area (PE)')]

    def setup(self):
        self.s1_map = InterpolatingMap(
            get_resource(self.config['s1_relative_lce_map']))
        self.s2_map = InterpolatingMap(
            get_resource(self.config['s2_relative_lce_map']))

    def compute(self, events):
        event_positions = np.vstack([events['x'], events['y'], events['z']]).T
        s2_positions = np.vstack([events['x_s2'], events['y_s2']]).T
        lifetime_corr = np.exp(
            events['drift_time'] / self.config['electron_lifetime'])

        return dict(
            cs1=events['s1_area'] / self.s1_map(event_positions),
            cs2=events['s2_area'] * lifetime_corr / self.s2_map(s2_positions))


@strax.takes_config(
    strax.Option('bottom_pmts', default=[0], help='PMTs in the bottom array'),
    strax.Option(
        'g1',
        help="S1 gain in PE / photons produced",
        default=0.1),
    strax.Option(
        'g2',
        help="S2 gain in PE / electrons produced",
        default=30),
    strax.Option(
        'lxe_w',
        help="LXe work function in quanta/eV",
        default=13.7e-3),
)
class EnergyEstimates(strax.Plugin):
    depends_on = ['corrected_areas']
    dtype = [
        ('e_light', np.float32, 'Energy in light signal (keV)'),
        ('e_charge', np.float32, 'Energy in charge signal (keV)'),
        ('e_ces', np.float32, 'Energy estimate (keV_ee)')]

    def compute(self, events):
        w = self.config['lxe_w']
        el = w * events['cs1'] / self.config['g1']
        ec = w * events['cs2'] / self.config['g2']
        return dict(e_light=el,
                    e_charge=ec,
                    e_ces=el+ec)


class EventInfo(strax.MergeOnlyPlugin):
    depends_on = ['events',
                  'event_basics', 'event_positions', 'corrected_areas',
                  'energy_estimates']
    save_when = strax.SaveWhen.ALWAYS<|MERGE_RESOLUTION|>--- conflicted
+++ resolved
@@ -344,7 +344,6 @@
         
     def compute(self, peaks):
         # Keep large peaks only
-<<<<<<< HEAD
         peak_mask = peaks['area'] > self.config['min_reconstruction_area']
         p = peaks['area_per_channel'][peak_mask, :]
         p = p[:, self.pmt_mask]
@@ -353,17 +352,6 @@
         if len(p) >= 0:
             for i in range(0, len(p)):
                 r[i] = self.reconstructed_position(p[i])
-=======
-        area_top = peaks['area_per_channel'][:, self.pmt_mask].sum(axis=1)
-        peak_mask = area_top > self.config['min_reconstruction_area']
-        area_top_per_channel = peaks['area_per_channel'][peak_mask, :]
-        area_top_per_channel = area_top_per_channel[:, self.pmt_mask]
-        results = np.full_like(peaks, np.nan, dtype=self.dtype)
-
-        if len(area_top_per_channel) >= 0:
-            results[peak_mask] = self.weighted_sum(
-                    area_top_per_channel, self.pmt_positions, results[peak_mask])
->>>>>>> f702e654
         else:
             #return dict(x=np.zeros(0, dtype=np.float32),
             #            y=np.zeros(0, dtype=np.float32))
